--- conflicted
+++ resolved
@@ -8,11 +8,7 @@
     strategy:
       matrix:
         os: [ubuntu-latest]
-<<<<<<< HEAD
-        scala: [2.12.16, 2.13.10]
-=======
-        scala: [2.12.17, 2.13.8]
->>>>>>> 7df5c2c3
+        scala: [2.12.17, 2.13.10]
         java: [adopt@1.8]
     runs-on: ${{ matrix.os }}
     steps:
