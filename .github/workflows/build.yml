name: build

on: [push, pull_request]

jobs:
  build:
    name: Build and Test
    strategy:
      matrix:
        os: [ubuntu-latest]
<<<<<<< HEAD
        scala: [2.12.13, 2.13.6]
=======
        scala: [2.12.14, 2.13.5]
>>>>>>> 4c56479c
        java: [adopt@1.8]
    runs-on: ${{ matrix.os }}
    steps:
    - name: Checkout current branch
      uses: actions/checkout@v2

    - name: Set up Java and Scala
      uses: olafurpg/setup-scala@v12
      with:
        java-version: ${{ matrix.java }}

    - name: Cache sbt
      uses: actions/cache@v2
      with:
        path: |
          ~/.sbt
          ~/.ivy2/cache
          ~/.coursier/cache/v1
          ~/.cache/coursier/v1
          ~/AppData/Local/Coursier/Cache/v1
          ~/Library/Caches/Coursier/v1
        key: ${{ runner.os }}-sbt-cache-v2-${{ hashFiles('**/*.sbt') }}-${{ hashFiles('project/build.properties') }}

    - name: Test
      run: sbt ++${{ matrix.scala }} clean coverage test scalafmtCheckAll scalafmtSbtCheck "scalafixAll --check"

    - name: Coverage
      run: sbt ++${{ matrix.scala }} coverageReport

    - name: Send coverage report to codecov
      uses: codecov/codecov-action@v1

#    - name: Send coverage report to codacy
#      uses: codacy/codacy-coverage-reporter-action@master<|MERGE_RESOLUTION|>--- conflicted
+++ resolved
@@ -8,11 +8,7 @@
     strategy:
       matrix:
         os: [ubuntu-latest]
-<<<<<<< HEAD
-        scala: [2.12.13, 2.13.6]
-=======
-        scala: [2.12.14, 2.13.5]
->>>>>>> 4c56479c
+        scala: [2.12.14, 2.13.6]
         java: [adopt@1.8]
     runs-on: ${{ matrix.os }}
     steps:
