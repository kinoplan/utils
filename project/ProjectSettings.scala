import sbt.Keys._
import sbt._
import scalafix.sbt.ScalafixPlugin
import scoverage.ScoverageKeys._

object ProjectSettings {

  lazy val commonProfile: Project => Project = _
    .enablePlugins(ScalafixPlugin)
    .settings(
<<<<<<< HEAD
      crossScalaVersions := Seq("2.12.13", "2.13.6"),
=======
      crossScalaVersions := Seq("2.12.14", "2.13.5"),
>>>>>>> 4c56479c
      scalaVersion := crossScalaVersions.value.last,
      scalacOptions ~=
        (_.filterNot(
          Set(
            "-Wdead-code",
            "-Wunused:params",
            "-Ywarn-dead-code",
            "-Ywarn-unused:params",
            "-Ywarn-unused:patvars",
            "-Wunused:explicits"
          )
        )),
      libraryDependencies ++= Seq(Dependencies.scalatest, Dependencies.mockitoScala),
      coverageHighlighting := true
    )

}<|MERGE_RESOLUTION|>--- conflicted
+++ resolved
@@ -8,11 +8,7 @@
   lazy val commonProfile: Project => Project = _
     .enablePlugins(ScalafixPlugin)
     .settings(
-<<<<<<< HEAD
-      crossScalaVersions := Seq("2.12.13", "2.13.6"),
-=======
-      crossScalaVersions := Seq("2.12.14", "2.13.5"),
->>>>>>> 4c56479c
+      crossScalaVersions := Seq("2.12.14", "2.13.6"),
       scalaVersion := crossScalaVersions.value.last,
       scalacOptions ~=
         (_.filterNot(
