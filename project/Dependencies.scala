--- conflicted
+++ resolved
@@ -6,13 +6,8 @@
 
   object Versions {
     val circeV         = "0.14.10"
-<<<<<<< HEAD
-    val logbackV       = "1.5.9"
+    val logbackV       = "1.5.10"
     val openTelemetryV = "1.43.0"
-=======
-    val logbackV       = "1.5.10"
-    val openTelemetryV = "1.42.1"
->>>>>>> 5d9bcb6c
     val playV          = "2.8.22"
     val reactivemongoV = "1.0.10"
     val scalaJavaTimeV = "2.6.0"
