--- conflicted
+++ resolved
@@ -11,13 +11,8 @@
     val reactivemongoV = "1.0.10"
     val scalaJavaTimeV = "2.5.0"
     val sttpV          = "3.9.6"
-<<<<<<< HEAD
-    val tapirV         = "1.10.6"
+    val tapirV         = "1.10.7"
     val zioV           = "2.1.1"
-=======
-    val tapirV         = "1.10.7"
-    val zioV           = "2.0.22"
->>>>>>> ff788ed8
     val zioConfigV     = "4.0.2"
   }
 
