import org.portablescala.sbtplatformdeps.PlatformDepsPlugin.autoImport.*
import sbt.{Def, *}
import sbt.librarymanagement.DependencyBuilders

object Dependencies {

  object Versions {
    val circeV         = "0.14.9"
    val openTelemetryV = "1.41.0"
    val playV          = "2.8.22"
    val reactivemongoV = "1.0.10"
    val scalaJavaTimeV = "2.6.0"
    val sttpV          = "3.9.8"
    val tapirV         = "1.11.1"
    val zioV           = "2.1.7"
    val zioConfigV     = "4.0.2"
  }

  import Versions.*

  object Libraries {
    val scalaReflect = "org.scala-lang" % "scala-reflect"
    // Cross-platform dependencies
    val circeCore                = Def.setting("io.circe" %%% "circe-core" % circeV)
    val circeGeneric             = Def.setting("io.circe" %%% "circe-generic" % circeV)
    val localesFullDb            = Def.setting("io.github.cquiroz" %%% "locales-full-db" % "1.5.4")
    val scalaJavaLocales         = Def.setting("io.github.cquiroz" %%% "scala-java-locales" % "1.5.4")
    val scalaJavaTime            = Def.setting("io.github.cquiroz" %%% "scala-java-time" % scalaJavaTimeV)
    val scalaJavaTimeZone        = Def.setting("io.github.cquiroz" %%% "scala-java-time-tzdb" % scalaJavaTimeV)
    val scalaJsMacrotaskExecutor = Def.setting("org.scala-js" %%% "scala-js-macrotask-executor" % "1.1.1")
    val scalatest                = Def.setting("org.scalatest" %%% "scalatest" % "3.2.19" % Test)
    val tapirCore                = Def.setting("com.softwaremill.sttp.tapir" %%% "tapir-core" % tapirV)
    val zio                      = Def.setting("dev.zio" %%% "zio" % zioV)
    val zioTest                  = Def.setting("dev.zio" %%% "zio-test" % zioV)
    val zioTestSbt               = Def.setting("dev.zio" %%% "zio-test-sbt" % zioV)

    // A -> Z
    val circeParser                      = "io.circe"                      %% "circe-parser"                        % circeV
    val http4sBlazeServer                = "org.http4s"                    %% "http4s-blaze-server"                 % "0.23.16"
    val http4sDsl                        = "org.http4s"                    %% "http4s-dsl"                          % "0.23.27"
    val http4sServer                     = "org.http4s"                    %% "http4s-server"                       % "0.23.27"
    val jacksonModule                    = "com.fasterxml.jackson.module"  %% "jackson-module-scala"                % "2.17.2"
    val jodaTime                         = "joda-time"                      % "joda-time"                           % "2.12.7"
    val kamonCore                        = "io.kamon"                      %% "kamon-core"                          % "2.7.3"
    val kindProjector                    = "org.typelevel"                 %% "kind-projector"                      % "0.13.3"
<<<<<<< HEAD
    val logbackClassic                   = "ch.qos.logback"                 % "logback-classic"                     % "1.2.13"
    val logbackCore                      = "ch.qos.logback"                 % "logback-core"                        % "1.2.13"
    val micrometerRegistryPrometheus     = "io.micrometer"                  % "micrometer-registry-prometheus"      % "1.13.3"
=======
    val logbackClassic                   = "ch.qos.logback"                 % "logback-classic"                     % "1.5.6"
    val logbackCore                      = "ch.qos.logback"                 % "logback-core"                        % "1.5.6"
    val micrometerRegistryPrometheus     = "io.micrometer"                  % "micrometer-registry-prometheus"      % "1.12.9"
>>>>>>> f4eb6ec4
    val mockitoScala                     = "org.scalatestplus"             %% "mockito-3-4"                         % "3.2.10.0" % Test
    val openTelemetryExporterOtlp        = "io.opentelemetry"               % "opentelemetry-exporter-otlp"         % openTelemetryV
    val openTelemetryExporterLoggingOtlp = "io.opentelemetry"               % "opentelemetry-exporter-logging-otlp" % openTelemetryV
    val openTelemetrySdk                 = "io.opentelemetry"               % "opentelemetry-sdk"                   % openTelemetryV
    val openTelemetrySemconvIncubating   = "io.opentelemetry.semconv"       % "opentelemetry-semconv-incubating"    % "1.24.0-alpha"
    val play                             = "com.typesafe.play"             %% "play"                                % playV
    val playJson                         = "com.typesafe.play"             %% "play-json"                           % "2.10.6"
    val playReactiveMongo                = "org.reactivemongo"             %% "play2-reactivemongo"                 % s"$reactivemongoV-play28"
    val prometheusSimpleClientHttpServer = "io.prometheus"                  % "simpleclient_httpserver"             % "0.16.0"
    val reactiveMongo                    = "org.reactivemongo"             %% "reactivemongo"                       % reactivemongoV
    val redisson                         = "org.redisson"                   % "redisson"                            % "3.24.2"
    val refined                          = "eu.timepit"                    %% "refined"                             % "0.11.2"
    val scalaCollectionCompat            = "org.scala-lang.modules"        %% "scala-collection-compat"             % "2.12.0"
    val scalaLogging                     = "com.typesafe.scala-logging"    %% "scala-logging"                       % "3.9.5"
    val scalatestPlay                    = "org.scalatestplus.play"        %% "scalatestplus-play"                  % "5.1.0"    % Test
    val sourcecode                       = "com.lihaoyi"                   %% "sourcecode"                          % "0.4.2"
    val sttpCore                         = "com.softwaremill.sttp.client3" %% "core"                                % sttpV
    val sttpSlf4jBackend                 = "com.softwaremill.sttp.client3" %% "slf4j-backend"                       % sttpV
    val sttpZio                          = "com.softwaremill.sttp.client3" %% "zio"                                 % sttpV
    val tapirServer                      = "com.softwaremill.sttp.tapir"   %% "tapir-server"                        % tapirV
    val typesafeConfig                   = "com.typesafe"                   % "config"                              % "1.4.3"
    val zioConfig                        = "dev.zio"                       %% "zio-config"                          % zioConfigV
    val zioConfigMagnolia                = "dev.zio"                       %% "zio-config-magnolia"                 % zioConfigV
    val zioConfigEnumeratum              = "dev.zio"                       %% "zio-config-enumeratum"               % zioConfigV
    val zioInteropCats                   = "dev.zio"                       %% "zio-interop-cats"                    % "23.1.0.3"
    val zioMetricsConnectorsMicrometer   = "dev.zio"                       %% "zio-metrics-connectors-micrometer"   % "2.3.1"
    val zioOpenTelemetry                 = "dev.zio"                       %% "zio-opentelemetry"                   % "3.0.0-RC25"
  }

  object Batches {

    val zioConfig: Seq[ModuleID] = Seq(Libraries.zioConfig, Libraries.zioConfigMagnolia, Libraries.zioConfigEnumeratum)

  }

  case class ShadingEntity(
    dependencies: Seq[sbt.ModuleID],
    modulePackages: Seq[String],
    notShadedDependencies: Seq[sbt.ModuleID] = Seq.empty,
    notShadedScalaVersionDependencies: Seq[DependencyBuilders.OrganizationArtifactName] = Seq.empty
  ) {

    def libraryDependencies(scalaVersion: String): Seq[ModuleID] = dependencies ++ notShadedDependencies ++
      notShadedScalaVersionDependencies.map(_ % scalaVersion)

  }

  object Shades {

    val zioConfig: ShadingEntity = ShadingEntity(
      Batches.zioConfig,
      Seq("zio.config", "mercator", "magnolia", "enumeratum"),
      Seq(Libraries.scalaCollectionCompat),
      Seq(Libraries.scalaReflect)
    )

  }

}<|MERGE_RESOLUTION|>--- conflicted
+++ resolved
@@ -43,15 +43,9 @@
     val jodaTime                         = "joda-time"                      % "joda-time"                           % "2.12.7"
     val kamonCore                        = "io.kamon"                      %% "kamon-core"                          % "2.7.3"
     val kindProjector                    = "org.typelevel"                 %% "kind-projector"                      % "0.13.3"
-<<<<<<< HEAD
-    val logbackClassic                   = "ch.qos.logback"                 % "logback-classic"                     % "1.2.13"
-    val logbackCore                      = "ch.qos.logback"                 % "logback-core"                        % "1.2.13"
-    val micrometerRegistryPrometheus     = "io.micrometer"                  % "micrometer-registry-prometheus"      % "1.13.3"
-=======
     val logbackClassic                   = "ch.qos.logback"                 % "logback-classic"                     % "1.5.6"
     val logbackCore                      = "ch.qos.logback"                 % "logback-core"                        % "1.5.6"
-    val micrometerRegistryPrometheus     = "io.micrometer"                  % "micrometer-registry-prometheus"      % "1.12.9"
->>>>>>> f4eb6ec4
+    val micrometerRegistryPrometheus     = "io.micrometer"                  % "micrometer-registry-prometheus"      % "1.13.3"
     val mockitoScala                     = "org.scalatestplus"             %% "mockito-3-4"                         % "3.2.10.0" % Test
     val openTelemetryExporterOtlp        = "io.opentelemetry"               % "opentelemetry-exporter-otlp"         % openTelemetryV
     val openTelemetryExporterLoggingOtlp = "io.opentelemetry"               % "opentelemetry-exporter-logging-otlp" % openTelemetryV
