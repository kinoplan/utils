--- conflicted
+++ resolved
@@ -2,13 +2,8 @@
 
 object Dependencies {
   //A -> Z
-<<<<<<< HEAD
-  val logback      = "ch.qos.logback"              % "logback-classic" % "1.2.6"
-  val mockitoScala = "org.scalatestplus"          %% "mockito-3-4"     % "3.2.10.0" % Test
-=======
   val logback      = "ch.qos.logback"              % "logback-classic" % "1.2.7"
   val mockitoScala = "org.scalatestplus"          %% "mockito-3-4"     % "3.2.9.0" % Test
->>>>>>> 49930387
   val scalaLogging = "com.typesafe.scala-logging" %% "scala-logging"   % "3.9.3"
   val scalatest    = "org.scalatest"              %% "scalatest"       % "3.2.9"   % Test
 }