--- conflicted
+++ resolved
@@ -21,12 +21,7 @@
   val zio                  = "dev.zio"                    %% "zio"                    % "2.0.0"
   val zioConfig            = "dev.zio"                    %% "zio-config"             % zioConfigV
   val zioConfigTypesafe    = "dev.zio"                    %% "zio-config-typesafe"    % zioConfigV
-<<<<<<< HEAD
-  val zioHttp              = "io.d11"                     %% "zhttp"                  % "2.0.0-RC9"
+  val zioHttp              = "io.d11"                     %% "zhttp"                  % "2.0.0-RC10"
   val zioMetricsPrometheus = "dev.zio"                    %% "zio-metrics-prometheus" % "2.0.0"
-=======
-  val zioHttp              = "io.d11"                     %% "zhttp"                  % "2.0.0-RC10"
-  val zioMetricsPrometheus = "dev.zio"                    %% "zio-metrics-prometheus" % "2.0.0-RC6"
->>>>>>> 1617b212
   val zioPrelude           = "dev.zio"                    %% "zio-prelude"            % "1.0.0-RC14"
 }