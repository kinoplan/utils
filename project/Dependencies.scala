import org.portablescala.sbtplatformdeps.PlatformDepsPlugin.autoImport.*
import sbt.librarymanagement.DependencyBuilders
import sbt.{Def, *}

object Dependencies {

  object Versions {
    val circeV         = "0.14.15"
    val kamonV         = "2.7.7"
    val logbackV       = "1.5.21"
    val openTelemetryV = "1.56.0"
    val reactivemongoV = "1.1.0-RC13"
    val scalaJavaTimeV = "2.6.0"
    val sttpV          = "4.0.13"
<<<<<<< HEAD
    val tapirV         = "1.12.5"
    val zioV           = "2.1.23"
=======
    val tapirV         = "1.12.6"
    val zioV           = "2.1.22"
>>>>>>> 55d3f594
    val zioConfigV     = "4.0.6"
  }

  import Versions.*

  object Libraries {
    val scalaReflect = "org.scala-lang" % "scala-reflect"
    // Cross-platform dependencies
    val chimney                 = Def.setting("io.scalaland" %%% "chimney" % "1.8.2")
    val circeCore               = Def.setting("io.circe" %%% "circe-core" % circeV)
    val circeGeneric            = Def.setting("io.circe" %%% "circe-generic" % circeV)
    val circeParser             = Def.setting("io.circe" %%% "circe-parser" % circeV)
    val localesFullDb           = Def.setting("io.github.cquiroz" %%% "locales-full-db" % "1.5.4")
    val scalaJavaLocales        = Def.setting("io.github.cquiroz" %%% "scala-java-locales" % "1.5.4")
    val scalaJavaTime           = Def.setting("io.github.cquiroz" %%% "scala-java-time" % scalaJavaTimeV)
    val scalaJavaTimeZone       = Def.setting("io.github.cquiroz" %%% "scala-java-time-tzdb" % scalaJavaTimeV)
    val scalatest               = Def.setting("org.scalatest" %%% "scalatest" % "3.2.19" % Test)
    val scalatestPlusScalacheck = Def.setting("org.scalatestplus" %%% "scalacheck-1-18" % "3.2.19.0" % Test)
    val tapirCore               = Def.setting("com.softwaremill.sttp.tapir" %%% "tapir-core" % tapirV)
    val zio                     = Def.setting("dev.zio" %%% "zio" % zioV)
    val zioPrelude              = Def.setting("dev.zio" %%% "zio-prelude" % "1.0.0-RC44")
    val zioTest                 = Def.setting("dev.zio" %%% "zio-test" % zioV)
    val zioTestSbt              = Def.setting("dev.zio" %%% "zio-test-sbt" % zioV)
    val zioStreams              = Def.setting("dev.zio" %%% "zio-streams" % zioV)

    // A -> Z
    val http4sBlazeServer                = "org.http4s"                    %% "http4s-blaze-server"                    % "0.23.17"
    val http4sDsl                        = "org.http4s"                    %% "http4s-dsl"                             % "0.23.33"
    val http4sServer                     = "org.http4s"                    %% "http4s-server"                          % "0.23.33"
    val jacksonModule                    = "com.fasterxml.jackson.module"  %% "jackson-module-scala"                   % "2.20.1"
    val jodaTime                         = "joda-time"                      % "joda-time"                              % "2.14.0"
    val kamonCore                        = "io.kamon"                      %% "kamon-core"                             % kamonV
    val kamonInstrumentationCommon       = "io.kamon"                      %% "kamon-instrumentation-common"           % kamonV
    val kamonTestkit                     = "io.kamon"                      %% "kamon-testkit"                          % kamonV     % Test
    val kanelaAgent                      = "io.kamon"                       % "kanela-agent"                           % "1.0.18"
    val kindProjector                    = "org.typelevel"                 %% "kind-projector"                         % "0.13.4"
    val logbackClassic                   = "ch.qos.logback"                 % "logback-classic"                        % logbackV
    val logbackCore                      = "ch.qos.logback"                 % "logback-core"                           % logbackV
    val micrometerRegistryPrometheus     = "io.micrometer"                  % "micrometer-registry-prometheus"         % "1.16.0"
    val mockitoScala                     = "org.scalatestplus"             %% "mockito-3-4"                            % "3.2.10.0" % Test
    val openTelemetryApi                 = "io.opentelemetry"               % "opentelemetry-api"                      % openTelemetryV
    val openTelemetryExporterOtlp        = "io.opentelemetry"               % "opentelemetry-exporter-otlp"            % openTelemetryV
    val openTelemetryExporterLoggingOtlp = "io.opentelemetry"               % "opentelemetry-exporter-logging-otlp"    % openTelemetryV
    val openTelemetrySdk                 = "io.opentelemetry"               % "opentelemetry-sdk"                      % openTelemetryV
    val openTelemetrySemconv             = "io.opentelemetry.semconv"       % "opentelemetry-semconv"                  % "1.37.0"
    val openTelemetrySemconvIncubating   = "io.opentelemetry.semconv"       % "opentelemetry-semconv-incubating"       % "1.30.0-alpha"
    val play                             = "org.playframework"             %% "play"                                   % "3.0.9"
    val play2                            = "com.typesafe.play"             %% "play"                                   % "2.8.22"
    val playJson                         = "org.playframework"             %% "play-json"                              % "3.0.6"
    val play2Json                        = "com.typesafe.play"             %% "play-json"                              % "2.10.8"
    val playReactiveMongo                = "org.reactivemongo"             %% "play2-reactivemongo"                    % "1.1.0-play30.RC19"
    val play2ReactiveMongo               = "org.reactivemongo"             %% "play2-reactivemongo"                    % "1.1.0-play28.RC13"
    val prometheusExporterHttpServer     = "io.prometheus"                  % "prometheus-metrics-exporter-httpserver" % "1.4.3"
    val reactiveMongo                    = "org.reactivemongo"             %% "reactivemongo"                          % "1.1.0-pekko.RC13"
    val reactiveMongoBsonApi             = "org.reactivemongo"             %% "reactivemongo-bson-api"                 % reactivemongoV
    val redissonLegacy                   = "org.redisson"                   % "redisson"                               % "3.24.2"
    val redisson                         = "org.redisson"                   % "redisson"                               % "3.52.0"
    val refined                          = "eu.timepit"                    %% "refined"                                % "0.11.3"
    val scalaCollectionCompat            = "org.scala-lang.modules"        %% "scala-collection-compat"                % "2.14.0"
    val scalaJavaCompat                  = "org.scala-lang.modules"        %% "scala-java8-compat"                     % "1.0.2"
    val scalaLogging                     = "com.typesafe.scala-logging"    %% "scala-logging"                          % "3.9.6"
    val scalatestPlay                    = "org.scalatestplus.play"        %% "scalatestplus-play"                     % "7.0.2"    % Test
    val scalatestPlay2                   = "org.scalatestplus.play"        %% "scalatestplus-play"                     % "5.1.0"    % Test
    val sourcecode                       = "com.lihaoyi"                   %% "sourcecode"                             % "0.4.4"
    val sttpSlf4jBackend                 = "com.softwaremill.sttp.client4" %% "slf4j-backend"                          % sttpV
    val tapirServer                      = "com.softwaremill.sttp.tapir"   %% "tapir-server"                           % tapirV
    val testContainersMongodb            = "org.testcontainers"             % "mongodb"                                % "1.21.3"   % Test
    val testContainersRedis              = "com.redis"                      % "testcontainers-redis"                   % "2.2.4"    % Test
    val typesafeConfig                   = "com.typesafe"                   % "config"                                 % "1.4.5"
    val zioConfig                        = "dev.zio"                       %% "zio-config"                             % zioConfigV
    val zioConfigMagnolia                = "dev.zio"                       %% "zio-config-magnolia"                    % zioConfigV
    val zioConfigEnumeratum              = "dev.zio"                       %% "zio-config-enumeratum"                  % zioConfigV
    val zioInteropCats                   = "dev.zio"                       %% "zio-interop-cats"                       % "23.1.0.11"
    val zioMetricsConnectorsMicrometer   = "dev.zio"                       %% "zio-metrics-connectors-micrometer"      % "2.5.4"
    val zioOpenTelemetry                 = "dev.zio"                       %% "zio-opentelemetry"                      % "3.1.12"
  }

  object Batches {

    val zioConfig: Seq[ModuleID] = Seq(Libraries.zioConfig, Libraries.zioConfigMagnolia, Libraries.zioConfigEnumeratum)

  }

  case class ShadingEntity(
    dependencies: Seq[sbt.ModuleID],
    modulePackages: Seq[String],
    notShadedDependencies: Seq[sbt.ModuleID] = Seq.empty,
    notShadedScalaVersionDependencies: Seq[DependencyBuilders.OrganizationArtifactName] = Seq.empty
  ) {

    def libraryDependencies(scalaVersion: String): Seq[ModuleID] = dependencies ++ notShadedDependencies ++
      notShadedScalaVersionDependencies.map(_ % scalaVersion)

  }

  object Shades {

    val zioConfig: ShadingEntity = ShadingEntity(
      Batches.zioConfig,
      Seq("zio.config", "mercator", "magnolia", "enumeratum"),
      Seq(Libraries.scalaCollectionCompat),
      Seq(Libraries.scalaReflect)
    )

  }

}<|MERGE_RESOLUTION|>--- conflicted
+++ resolved
@@ -12,13 +12,8 @@
     val reactivemongoV = "1.1.0-RC13"
     val scalaJavaTimeV = "2.6.0"
     val sttpV          = "4.0.13"
-<<<<<<< HEAD
-    val tapirV         = "1.12.5"
+    val tapirV         = "1.12.6"
     val zioV           = "2.1.23"
-=======
-    val tapirV         = "1.12.6"
-    val zioV           = "2.1.22"
->>>>>>> 55d3f594
     val zioConfigV     = "4.0.6"
   }
 
