import sbt._

object Dependencies {

  object Versions {
<<<<<<< HEAD
    val reactivemongoV = "1.0.8"
=======
    val reactivemongoV = "1.0.10"
>>>>>>> fc12a8aa
    val zioV           = "1.0.13"
    val zioConfigV     = "1.0.10"
  }

  import Versions._

  // A -> Z
  val distageCore          = "io.7mind.izumi"             %% "distage-core"           % "1.0.8"
  val jodaTime             = "joda-time"                   % "joda-time"              % "2.10.13"
  val logback              = "ch.qos.logback"              % "logback-classic"        % "1.2.10"
  val logbackCore          = "ch.qos.logback"              % "logback-core"           % "1.2.10"
  val mockitoScala         = "org.scalatestplus"          %% "mockito-3-4"            % "3.2.10.0" % Test
  val reactiveMongo        = "org.reactivemongo"          %% "reactivemongo"          % reactivemongoV
  val scalaLogging         = "com.typesafe.scala-logging" %% "scala-logging"          % "3.9.3"
  val scalatest            = "org.scalatest"              %% "scalatest"              % "3.2.10"   % Test
  val typesafeConfig       = "com.typesafe"                % "config"                 % "1.4.1"
  val zio                  = "dev.zio"                    %% "zio"                    % zioV
  val zioConfig            = "dev.zio"                    %% "zio-config"             % zioConfigV
  val zioConfigTypesafe    = "dev.zio"                    %% "zio-config-typesafe"    % zioConfigV
  val zioHttp              = "io.d11"                     %% "zhttp"                  % "1.0.0.0-RC17"
  val zioLogging           = "dev.zio"                    %% "zio-logging"            % "0.5.14"
  val zioMetricsPrometheus = "dev.zio"                    %% "zio-metrics-prometheus" % zioV
  val zioPrelude           = "dev.zio"                    %% "zio-prelude"            % "1.0.0-RC8"
}<|MERGE_RESOLUTION|>--- conflicted
+++ resolved
@@ -3,11 +3,7 @@
 object Dependencies {
 
   object Versions {
-<<<<<<< HEAD
-    val reactivemongoV = "1.0.8"
-=======
     val reactivemongoV = "1.0.10"
->>>>>>> fc12a8aa
     val zioV           = "1.0.13"
     val zioConfigV     = "1.0.10"
   }
@@ -29,6 +25,6 @@
   val zioConfigTypesafe    = "dev.zio"                    %% "zio-config-typesafe"    % zioConfigV
   val zioHttp              = "io.d11"                     %% "zhttp"                  % "1.0.0.0-RC17"
   val zioLogging           = "dev.zio"                    %% "zio-logging"            % "0.5.14"
-  val zioMetricsPrometheus = "dev.zio"                    %% "zio-metrics-prometheus" % zioV
+  val zioMetricsPrometheus = "dev.zio"                    %% "zio-metrics-prometheus" % "1.0.13"
   val zioPrelude           = "dev.zio"                    %% "zio-prelude"            % "1.0.0-RC8"
 }