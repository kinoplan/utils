--- conflicted
+++ resolved
@@ -4,12 +4,7 @@
 
   object Versions {
     val reactivemongoV = "1.0.10"
-<<<<<<< HEAD
-    val zioV           = "1.0.13"
     val zioConfigV     = "2.0.0"
-=======
-    val zioConfigV     = "1.0.10"
->>>>>>> 55bf3059
   }
 
   import Versions._
