import sbt._
import org.portablescala.sbtplatformdeps.PlatformDepsPlugin.autoImport._

object Dependencies {

  object Versions {
    val circeV         = "0.14.3"
    val playV          = "2.8.18"
    val reactivemongoV = "1.0.10"
<<<<<<< HEAD
    val scalaJavaTimeV = "2.5.0"
    val zioConfigV     = "3.0.0-RC9"
=======
    val scalaJavaTimeV = "2.4.0"
    val zioConfigV     = "3.0.6"
>>>>>>> aac9072b
  }

  import Versions._

  val localesFullDb     = Def.setting("io.github.cquiroz" %%% "locales-full-db" % "1.5.1")
  val scalaJavaLocales  = Def.setting("io.github.cquiroz" %%% "scala-java-locales" % "1.5.1")
  val scalaJavaTime     = Def.setting("io.github.cquiroz" %%% "scala-java-time" % scalaJavaTimeV)
  val scalaJavaTimeZone = Def.setting("io.github.cquiroz" %%% "scala-java-time-tzdb" % scalaJavaTimeV)
  val scalatest         = Def.setting("org.scalatest" %%% "scalatest" % "3.2.14" % Test)

  // A -> Z
  val circeCore            = "io.circe"                     %% "circe-core"             % circeV
  val circeParser          = "io.circe"                     %% "circe-parser"           % circeV
  val jacksonModule        = "com.fasterxml.jackson.module" %% "jackson-module-scala"   % "2.14.1"
  val jodaTime             = "joda-time"                     % "joda-time"              % "2.12.2"
  val logback              = "ch.qos.logback"                % "logback-classic"        % "1.2.11"
  val logbackCore          = "ch.qos.logback"                % "logback-core"           % "1.2.11"
  val mockitoScala         = "org.scalatestplus"            %% "mockito-3-4"            % "3.2.10.0" % Test
  val play                 = "com.typesafe.play"            %% "play"                   % playV
  val playJson             = "com.typesafe.play"            %% "play-json"              % "2.9.3"
  val playReactiveMongo    = "org.reactivemongo"            %% "play2-reactivemongo"    % s"$reactivemongoV-play28"
  val reactiveMongo        = "org.reactivemongo"            %% "reactivemongo"          % reactivemongoV
  val redisson             = "org.redisson"                  % "redisson"               % "3.19.0"
  val scalaLogging         = "com.typesafe.scala-logging"   %% "scala-logging"          % "3.9.5"
  val scalastic            = "org.scalactic"                %% "scalactic"              % "3.2.14"
  val scalatestPlay        = "org.scalatestplus.play"       %% "scalatestplus-play"     % "5.1.0"    % Test
  val typesafeConfig       = "com.typesafe"                  % "config"                 % "1.4.2"
  val zio                  = "dev.zio"                      %% "zio"                    % "2.0.5"
  val zioConfig            = "dev.zio"                      %% "zio-config"             % zioConfigV
  val zioConfigTypesafe    = "dev.zio"                      %% "zio-config-typesafe"    % zioConfigV
  val zioHttp              = "io.d11"                       %% "zhttp"                  % "2.0.0-RC10"
  val zioMetricsPrometheus = "dev.zio"                      %% "zio-metrics-prometheus" % "2.0.1"
  val zioPrelude           = "dev.zio"                      %% "zio-prelude"            % "1.0.0-RC16"
}<|MERGE_RESOLUTION|>--- conflicted
+++ resolved
@@ -7,13 +7,8 @@
     val circeV         = "0.14.3"
     val playV          = "2.8.18"
     val reactivemongoV = "1.0.10"
-<<<<<<< HEAD
     val scalaJavaTimeV = "2.5.0"
-    val zioConfigV     = "3.0.0-RC9"
-=======
-    val scalaJavaTimeV = "2.4.0"
     val zioConfigV     = "3.0.6"
->>>>>>> aac9072b
   }
 
   import Versions._
