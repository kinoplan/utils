import org.portablescala.sbtplatformdeps.PlatformDepsPlugin.autoImport.*
import sbt.{Def, *}
import sbt.librarymanagement.DependencyBuilders

object Dependencies {

  object Versions {
    val circeV         = "0.14.7"
    val openTelemetryV = "1.37.0"
    val playV          = "2.8.21"
    val reactivemongoV = "1.0.10"
    val scalaJavaTimeV = "2.5.0"
    val sttpV          = "3.9.6"
    val tapirV         = "1.10.6"
    val zioV           = "2.0.22"
    val zioConfigV     = "4.0.2"
  }

  import Versions.*

  object Libraries {
    val scalaReflect = "org.scala-lang" % "scala-reflect"
    // Cross-platform dependencies
    val circeCore         = Def.setting("io.circe" %%% "circe-core" % circeV)
    val circeGeneric      = Def.setting("io.circe" %%% "circe-generic" % circeV)
    val localesFullDb     = Def.setting("io.github.cquiroz" %%% "locales-full-db" % "1.5.1")
    val scalaJavaLocales  = Def.setting("io.github.cquiroz" %%% "scala-java-locales" % "1.5.1")
    val scalaJavaTime     = Def.setting("io.github.cquiroz" %%% "scala-java-time" % scalaJavaTimeV)
    val scalaJavaTimeZone = Def.setting("io.github.cquiroz" %%% "scala-java-time-tzdb" % scalaJavaTimeV)
    val scalatest         = Def.setting("org.scalatest" %%% "scalatest" % "3.2.18" % Test)
    val tapirCore         = Def.setting("com.softwaremill.sttp.tapir" %%% "tapir-core" % tapirV)
    val zio               = Def.setting("dev.zio" %%% "zio" % zioV)
    val zioTest           = Def.setting("dev.zio" %%% "zio-test" % zioV)
    val zioTestSbt        = Def.setting("dev.zio" %%% "zio-test-sbt" % zioV)

    // A -> Z
    val circeParser                      = "io.circe"                      %% "circe-parser"                        % circeV
    val http4sBlazeServer                = "org.http4s"                    %% "http4s-blaze-server"                 % "0.23.16"
<<<<<<< HEAD
    val http4sDsl                        = "org.http4s"                    %% "http4s-dsl"                          % "0.23.27"
    val http4sServer                     = "org.http4s"                    %% "http4s-server"                       % "0.23.27"
    val jacksonModule                    = "com.fasterxml.jackson.module"  %% "jackson-module-scala"                % "2.17.0"
=======
    val http4sDsl                        = "org.http4s"                    %% "http4s-dsl"                          % "0.23.26"
    val http4sServer                     = "org.http4s"                    %% "http4s-server"                       % "0.23.26"
    val jacksonModule                    = "com.fasterxml.jackson.module"  %% "jackson-module-scala"                % "2.17.1"
>>>>>>> b781cdb8
    val jodaTime                         = "joda-time"                      % "joda-time"                           % "2.12.7"
    val kindProjector                    = "org.typelevel"                 %% "kind-projector"                      % "0.13.3"
    val logback                          = "ch.qos.logback"                 % "logback-classic"                     % "1.2.13"
    val logbackCore                      = "ch.qos.logback"                 % "logback-core"                        % "1.2.13"
    val micrometerRegistryPrometheus     = "io.micrometer"                  % "micrometer-registry-prometheus"      % "1.12.5"
    val mockitoScala                     = "org.scalatestplus"             %% "mockito-3-4"                         % "3.2.10.0" % Test
    val openTelemetryExporterOtlp        = "io.opentelemetry"               % "opentelemetry-exporter-otlp"         % openTelemetryV
    val openTelemetryExporterLoggingOtlp = "io.opentelemetry"               % "opentelemetry-exporter-logging-otlp" % openTelemetryV
    val openTelemetrySdk                 = "io.opentelemetry"               % "opentelemetry-sdk"                   % openTelemetryV
    val openTelemetrySemconvIncubating   = "io.opentelemetry.semconv"       % "opentelemetry-semconv-incubating"    % "1.24.0-alpha"
    val play                             = "com.typesafe.play"             %% "play"                                % playV
    val playJson                         = "com.typesafe.play"             %% "play-json"                           % "2.10.5"
    val playReactiveMongo                = "org.reactivemongo"             %% "play2-reactivemongo"                 % s"$reactivemongoV-play28"
    val prometheusSimpleClientHttpServer = "io.prometheus"                  % "simpleclient_httpserver"             % "0.16.0"
    val reactiveMongo                    = "org.reactivemongo"             %% "reactivemongo"                       % reactivemongoV
    val redisson                         = "org.redisson"                   % "redisson"                            % "3.24.2"
    val refined                          = "eu.timepit"                    %% "refined"                             % "0.11.1"
    val scalaCollectionCompat            = "org.scala-lang.modules"        %% "scala-collection-compat"             % "2.12.0"
    val scalaLogging                     = "com.typesafe.scala-logging"    %% "scala-logging"                       % "3.9.5"
    val scalatestPlay                    = "org.scalatestplus.play"        %% "scalatestplus-play"                  % "5.1.0"    % Test
    val sourcecode                       = "com.lihaoyi"                   %% "sourcecode"                          % "0.4.1"
    val sttpCore                         = "com.softwaremill.sttp.client3" %% "core"                                % sttpV
    val sttpSlf4jBackend                 = "com.softwaremill.sttp.client3" %% "slf4j-backend"                       % sttpV
    val sttpZio                          = "com.softwaremill.sttp.client3" %% "zio"                                 % sttpV
    val tapirServer                      = "com.softwaremill.sttp.tapir"   %% "tapir-server"                        % tapirV
    val typesafeConfig                   = "com.typesafe"                   % "config"                              % "1.4.3"
    val zioConfig                        = "dev.zio"                       %% "zio-config"                          % zioConfigV
    val zioConfigMagnolia                = "dev.zio"                       %% "zio-config-magnolia"                 % zioConfigV
    val zioConfigEnumeratum              = "dev.zio"                       %% "zio-config-enumeratum"               % zioConfigV
    val zioInteropCats                   = "dev.zio"                       %% "zio-interop-cats"                    % "23.1.0.2"
    val zioMetricsConnectorsMicrometer   = "dev.zio"                       %% "zio-metrics-connectors-micrometer"   % "2.3.1"
    val zioOpenTelemetry                 = "dev.zio"                       %% "zio-opentelemetry"                   % "3.0.0-RC23"
  }

  object Batches {

    val zioConfig: Seq[ModuleID] = Seq(Libraries.zioConfig, Libraries.zioConfigMagnolia, Libraries.zioConfigEnumeratum)

  }

  case class ShadingEntity(
    dependencies: Seq[sbt.ModuleID],
    modulePackages: Seq[String],
    notShadedDependencies: Seq[sbt.ModuleID] = Seq.empty,
    notShadedScalaVersionDependencies: Seq[DependencyBuilders.OrganizationArtifactName] = Seq.empty
  ) {

    def libraryDependencies(scalaVersion: String): Seq[ModuleID] = dependencies ++ notShadedDependencies ++
      notShadedScalaVersionDependencies.map(_ % scalaVersion)

  }

  object Shades {

    val zioConfig: ShadingEntity = ShadingEntity(
      Batches.zioConfig,
      Seq("zio.config", "mercator", "magnolia", "enumeratum"),
      Seq(Libraries.scalaCollectionCompat),
      Seq(Libraries.scalaReflect)
    )

  }

}<|MERGE_RESOLUTION|>--- conflicted
+++ resolved
@@ -36,15 +36,9 @@
     // A -> Z
     val circeParser                      = "io.circe"                      %% "circe-parser"                        % circeV
     val http4sBlazeServer                = "org.http4s"                    %% "http4s-blaze-server"                 % "0.23.16"
-<<<<<<< HEAD
     val http4sDsl                        = "org.http4s"                    %% "http4s-dsl"                          % "0.23.27"
     val http4sServer                     = "org.http4s"                    %% "http4s-server"                       % "0.23.27"
-    val jacksonModule                    = "com.fasterxml.jackson.module"  %% "jackson-module-scala"                % "2.17.0"
-=======
-    val http4sDsl                        = "org.http4s"                    %% "http4s-dsl"                          % "0.23.26"
-    val http4sServer                     = "org.http4s"                    %% "http4s-server"                       % "0.23.26"
     val jacksonModule                    = "com.fasterxml.jackson.module"  %% "jackson-module-scala"                % "2.17.1"
->>>>>>> b781cdb8
     val jodaTime                         = "joda-time"                      % "joda-time"                           % "2.12.7"
     val kindProjector                    = "org.typelevel"                 %% "kind-projector"                      % "0.13.3"
     val logback                          = "ch.qos.logback"                 % "logback-classic"                     % "1.2.13"
