import org.portablescala.sbtplatformdeps.PlatformDepsPlugin.autoImport.*
import sbt.librarymanagement.DependencyBuilders
import sbt.{Def, *}

object Dependencies {

  object Versions {
    val circeV         = "0.14.14"
    val kamonV         = "2.7.7"
    val logbackV       = "1.5.18"
    val openTelemetryV = "1.51.0"
    val reactivemongoV = "1.1.0-RC13"
    val scalaJavaTimeV = "2.6.0"
    val sttpV          = "3.11.0"
    val tapirV         = "1.11.35"
    val zioV           = "2.1.19"
    val zioConfigV     = "4.0.4"
  }

  import Versions.*

  object Libraries {
    val scalaReflect = "org.scala-lang" % "scala-reflect"
    // Cross-platform dependencies
    val chimney                 = Def.setting("io.scalaland" %%% "chimney" % "1.8.1")
    val circeCore               = Def.setting("io.circe" %%% "circe-core" % circeV)
    val circeGeneric            = Def.setting("io.circe" %%% "circe-generic" % circeV)
    val circeParser             = Def.setting("io.circe" %%% "circe-parser" % circeV)
    val localesFullDb           = Def.setting("io.github.cquiroz" %%% "locales-full-db" % "1.5.4")
    val scalaJavaLocales        = Def.setting("io.github.cquiroz" %%% "scala-java-locales" % "1.5.4")
    val scalaJavaTime           = Def.setting("io.github.cquiroz" %%% "scala-java-time" % scalaJavaTimeV)
    val scalaJavaTimeZone       = Def.setting("io.github.cquiroz" %%% "scala-java-time-tzdb" % scalaJavaTimeV)
    val scalatest               = Def.setting("org.scalatest" %%% "scalatest" % "3.2.19" % Test)
    val scalatestPlusScalacheck = Def.setting("org.scalatestplus" %%% "scalacheck-1-18" % "3.2.19.0" % Test)
    val tapirCore               = Def.setting("com.softwaremill.sttp.tapir" %%% "tapir-core" % tapirV)
    val zio                     = Def.setting("dev.zio" %%% "zio" % zioV)
    val zioPrelude              = Def.setting("dev.zio" %%% "zio-prelude" % "1.0.0-RC41")
    val zioTest                 = Def.setting("dev.zio" %%% "zio-test" % zioV)
    val zioTestSbt              = Def.setting("dev.zio" %%% "zio-test-sbt" % zioV)

    // A -> Z
    val http4sBlazeServer                = "org.http4s"                    %% "http4s-blaze-server"                    % "0.23.17"
    val http4sDsl                        = "org.http4s"                    %% "http4s-dsl"                             % "0.23.30"
    val http4sServer                     = "org.http4s"                    %% "http4s-server"                          % "0.23.30"
    val jacksonModule                    = "com.fasterxml.jackson.module"  %% "jackson-module-scala"                   % "2.19.1"
    val jodaTime                         = "joda-time"                      % "joda-time"                              % "2.14.0"
    val kamonCore                        = "io.kamon"                      %% "kamon-core"                             % kamonV
    val kamonInstrumentationCommon       = "io.kamon"                      %% "kamon-instrumentation-common"           % kamonV
    val kamonTestkit                     = "io.kamon"                      %% "kamon-testkit"                          % kamonV     % Test
    val kanelaAgent                      = "io.kamon"                       % "kanela-agent"                           % "1.0.18"
    val kindProjector                    = "org.typelevel"                 %% "kind-projector"                         % "0.13.3"
    val logbackClassic                   = "ch.qos.logback"                 % "logback-classic"                        % logbackV
    val logbackCore                      = "ch.qos.logback"                 % "logback-core"                           % logbackV
    val micrometerRegistryPrometheus     = "io.micrometer"                  % "micrometer-registry-prometheus"         % "1.15.1"
    val mockitoScala                     = "org.scalatestplus"             %% "mockito-3-4"                            % "3.2.10.0" % Test
    val openTelemetryApi                 = "io.opentelemetry"               % "opentelemetry-api"                      % openTelemetryV
    val openTelemetryExporterOtlp        = "io.opentelemetry"               % "opentelemetry-exporter-otlp"            % openTelemetryV
    val openTelemetryExporterLoggingOtlp = "io.opentelemetry"               % "opentelemetry-exporter-logging-otlp"    % openTelemetryV
    val openTelemetrySdk                 = "io.opentelemetry"               % "opentelemetry-sdk"                      % openTelemetryV
    val openTelemetrySemconv             = "io.opentelemetry.semconv"       % "opentelemetry-semconv"                  % "1.34.0"
    val openTelemetrySemconvIncubating   = "io.opentelemetry.semconv"       % "opentelemetry-semconv-incubating"       % "1.30.0-alpha"
    val play                             = "org.playframework"             %% "play"                                   % "3.0.8"
    val play2                            = "com.typesafe.play"             %% "play"                                   % "2.8.22"
<<<<<<< HEAD
    val playJson                         = "org.playframework"             %% "play-json"                              % "3.0.5"
    val play2Json                        = "com.typesafe.play"             %% "play-json"                              % "2.10.6"
=======
    val playJson                         = "org.playframework"             %% "play-json"                              % "3.0.4"
    val play2Json                        = "com.typesafe.play"             %% "play-json"                              % "2.10.7"
>>>>>>> 889326d6
    val playReactiveMongo                = "org.reactivemongo"             %% "play2-reactivemongo"                    % "1.1.0-play30.RC15"
    val play2ReactiveMongo               = "org.reactivemongo"             %% "play2-reactivemongo"                    % "1.1.0-play28.RC13"
    val prometheusExporterHttpServer     = "io.prometheus"                  % "prometheus-metrics-exporter-httpserver" % "1.3.8"
    val reactiveMongo                    = "org.reactivemongo"             %% "reactivemongo"                          % "1.1.0-pekko.RC13"
    val reactiveMongoBsonApi             = "org.reactivemongo"             %% "reactivemongo-bson-api"                 % reactivemongoV
    val redisson                         = "org.redisson"                   % "redisson"                               % "3.24.2"
    val refined                          = "eu.timepit"                    %% "refined"                                % "0.11.3"
    val scalaCollectionCompat            = "org.scala-lang.modules"        %% "scala-collection-compat"                % "2.13.0"
    val scalaJavaCompat                  = "org.scala-lang.modules"        %% "scala-java8-compat"                     % "1.0.2"
    val scalaLogging                     = "com.typesafe.scala-logging"    %% "scala-logging"                          % "3.9.5"
    val scalatestPlay                    = "org.scalatestplus.play"        %% "scalatestplus-play"                     % "7.0.1"    % Test
    val scalatestPlay2                   = "org.scalatestplus.play"        %% "scalatestplus-play"                     % "5.1.0"    % Test
    val sourcecode                       = "com.lihaoyi"                   %% "sourcecode"                             % "0.4.2"
    val sttpCore                         = "com.softwaremill.sttp.client3" %% "core"                                   % sttpV
    val sttpSlf4jBackend                 = "com.softwaremill.sttp.client3" %% "slf4j-backend"                          % sttpV
    val sttpZio                          = "com.softwaremill.sttp.client3" %% "zio"                                    % sttpV
    val tapirServer                      = "com.softwaremill.sttp.tapir"   %% "tapir-server"                           % tapirV
    val testContainersMongodb            = "org.testcontainers"             % "mongodb"                                % "1.21.3"   % Test
    val typesafeConfig                   = "com.typesafe"                   % "config"                                 % "1.4.3"
    val zioConfig                        = "dev.zio"                       %% "zio-config"                             % zioConfigV
    val zioConfigMagnolia                = "dev.zio"                       %% "zio-config-magnolia"                    % zioConfigV
    val zioConfigEnumeratum              = "dev.zio"                       %% "zio-config-enumeratum"                  % zioConfigV
    val zioInteropCats                   = "dev.zio"                       %% "zio-interop-cats"                       % "23.1.0.5"
    val zioMetricsConnectorsMicrometer   = "dev.zio"                       %% "zio-metrics-connectors-micrometer"      % "2.3.1"
    val zioOpenTelemetry                 = "dev.zio"                       %% "zio-opentelemetry"                      % "3.1.6"
  }

  object Batches {

    val zioConfig: Seq[ModuleID] = Seq(Libraries.zioConfig, Libraries.zioConfigMagnolia, Libraries.zioConfigEnumeratum)

  }

  case class ShadingEntity(
    dependencies: Seq[sbt.ModuleID],
    modulePackages: Seq[String],
    notShadedDependencies: Seq[sbt.ModuleID] = Seq.empty,
    notShadedScalaVersionDependencies: Seq[DependencyBuilders.OrganizationArtifactName] = Seq.empty
  ) {

    def libraryDependencies(scalaVersion: String): Seq[ModuleID] = dependencies ++ notShadedDependencies ++
      notShadedScalaVersionDependencies.map(_ % scalaVersion)

  }

  object Shades {

    val zioConfig: ShadingEntity = ShadingEntity(
      Batches.zioConfig,
      Seq("zio.config", "mercator", "magnolia", "enumeratum"),
      Seq(Libraries.scalaCollectionCompat),
      Seq(Libraries.scalaReflect)
    )

  }

}<|MERGE_RESOLUTION|>--- conflicted
+++ resolved
@@ -61,13 +61,8 @@
     val openTelemetrySemconvIncubating   = "io.opentelemetry.semconv"       % "opentelemetry-semconv-incubating"       % "1.30.0-alpha"
     val play                             = "org.playframework"             %% "play"                                   % "3.0.8"
     val play2                            = "com.typesafe.play"             %% "play"                                   % "2.8.22"
-<<<<<<< HEAD
     val playJson                         = "org.playframework"             %% "play-json"                              % "3.0.5"
-    val play2Json                        = "com.typesafe.play"             %% "play-json"                              % "2.10.6"
-=======
-    val playJson                         = "org.playframework"             %% "play-json"                              % "3.0.4"
     val play2Json                        = "com.typesafe.play"             %% "play-json"                              % "2.10.7"
->>>>>>> 889326d6
     val playReactiveMongo                = "org.reactivemongo"             %% "play2-reactivemongo"                    % "1.1.0-play30.RC15"
     val play2ReactiveMongo               = "org.reactivemongo"             %% "play2-reactivemongo"                    % "1.1.0-play28.RC13"
     val prometheusExporterHttpServer     = "io.prometheus"                  % "prometheus-metrics-exporter-httpserver" % "1.3.8"
